import numpy as np
<<<<<<< HEAD
import xarray as xr
import pyproj
from omInputs import electricityPath, sectoralEmissionsPath, domainXr
from omOutputs import writeLayer
=======
from omInputs import electricityPath, sectoralEmissionsPath, domainInfo as ds, domainProj
from omOutputs import writeLayer, convertToTimescale
>>>>>>> 326fa50a
import pandas as pd
import math

def processEmissions():
    print("processEmissions for Electricity")

    electricityEmis = pd.read_csv(sectoralEmissionsPath).to_dict(orient='records')[0]["electricity"] * 1e9
    electricityFacilities = pd.read_csv(electricityPath, header=0).to_dict(orient='records')
    electricityEmisPerFacility = electricityEmis / len(electricityFacilities)
<<<<<<< HEAD

    domainProj = pyproj.Proj(proj='lcc', lat_1=domainXr.TRUELAT1, lat_2=domainXr.TRUELAT2, lat_0=domainXr.MOAD_CEN_LAT, lon_0=domainXr.STAND_LON, a=6370000, b=6370000)

    landmask = domainXr["LANDMASK"][:].squeeze()
=======
    landmask = ds["LANDMASK"][:]
>>>>>>> 326fa50a

    lmy, lmx = landmask.shape
    ww = domainXr.DX * lmx
    hh = domainXr.DY * lmy

    methane = np.zeros((1,)+landmask.shape)

    for facility in electricityFacilities:
        x, y = domainProj(facility["lng"], facility["lat"])
        ix = math.floor((x + ww / 2) / domainXr.DX)
        iy = math.floor((y + hh / 2) / domainXr.DY)
        methane[0][iy][ix] += electricityEmisPerFacility

    writeLayer("OCH4_ELECTRICITY", convertToTimescale(methane))

if __name__ == '__main__':
    processEmissions()<|MERGE_RESOLUTION|>--- conflicted
+++ resolved
@@ -1,13 +1,6 @@
 import numpy as np
-<<<<<<< HEAD
-import xarray as xr
-import pyproj
-from omInputs import electricityPath, sectoralEmissionsPath, domainXr
-from omOutputs import writeLayer
-=======
-from omInputs import electricityPath, sectoralEmissionsPath, domainInfo as ds, domainProj
+from omInputs import electricityPath, sectoralEmissionsPath, domainXr as ds, domainProj
 from omOutputs import writeLayer, convertToTimescale
->>>>>>> 326fa50a
 import pandas as pd
 import math
 
@@ -17,25 +10,19 @@
     electricityEmis = pd.read_csv(sectoralEmissionsPath).to_dict(orient='records')[0]["electricity"] * 1e9
     electricityFacilities = pd.read_csv(electricityPath, header=0).to_dict(orient='records')
     electricityEmisPerFacility = electricityEmis / len(electricityFacilities)
-<<<<<<< HEAD
+    landmask = ds["LANDMASK"][:]
+    print(landmask.shape)
 
-    domainProj = pyproj.Proj(proj='lcc', lat_1=domainXr.TRUELAT1, lat_2=domainXr.TRUELAT2, lat_0=domainXr.MOAD_CEN_LAT, lon_0=domainXr.STAND_LON, a=6370000, b=6370000)
+    _, lmy, lmx = landmask.shape
+    ww = ds.DX * lmx
+    hh = ds.DY * lmy
 
-    landmask = domainXr["LANDMASK"][:].squeeze()
-=======
-    landmask = ds["LANDMASK"][:]
->>>>>>> 326fa50a
-
-    lmy, lmx = landmask.shape
-    ww = domainXr.DX * lmx
-    hh = domainXr.DY * lmy
-
-    methane = np.zeros((1,)+landmask.shape)
+    methane = np.zeros(landmask.shape)
 
     for facility in electricityFacilities:
         x, y = domainProj(facility["lng"], facility["lat"])
-        ix = math.floor((x + ww / 2) / domainXr.DX)
-        iy = math.floor((y + hh / 2) / domainXr.DY)
+        ix = math.floor((x + ww / 2) / ds.DX)
+        iy = math.floor((y + hh / 2) / ds.DY)
         methane[0][iy][ix] += electricityEmisPerFacility
 
     writeLayer("OCH4_ELECTRICITY", convertToTimescale(methane))
