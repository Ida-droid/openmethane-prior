name: "Setup Python and Poetry"
description: "setup Python and Poetry with caches"

inputs:
  python-version:
    description: "Python version to use"
    required: true
  venv-id:
    description: "ID to identify cached environment (should be unique from other steps)"
    required: true
  poetry-dependency-install-flags:
    description: "Flags to pass to poetry when running `poetry install --no-interaction --no-root`"
    required: true
  run-poetry-install:
    description: "Should we run the poetry install steps"
    required: false
    default: true


runs:
  using: "composite"
  steps:
    - name: Copy example environment file
      run: cp .env.example .env
      shell: bash
    - name: Set up Python ${{ inputs.python-version }}
      id: setup-python
      uses: actions/setup-python@v5
      with:
        python-version: ${{ inputs.python-version }}
    - name: Load cached Poetry installation
      id: cached-poetry
      uses: actions/cache@v4
      with:
        path: ~/.local  # the path depends on the OS
        key: poetry-2  # increment to reset cache
    - name: Install Poetry
      if: steps.cached-poetry.outputs.cache-hit != 'true'
      uses: snok/install-poetry@v1
    - name: Load cached venv
      if: ${{ inputs.run-poetry-install == 'true' }}
      id: cached-poetry-dependencies
      uses: actions/cache@v4
      with:
        path: .venv
        key: "venv-${{ inputs.venv-id }}-${{ inputs.python-version }}-${{ hashFiles('**/poetry.lock') }}"
    # Install dependencies first so that our package doesn't appear in the cache by accident
    - name: Install dependencies
      if: ${{ inputs.run-poetry-install == 'true' }}
      shell: bash
      run: |
        poetry config virtualenvs.create true
        poetry config virtualenvs.in-project true
        poetry env use ${{ inputs.python-version }}
        poetry install --no-interaction --no-root ${{ inputs.poetry-dependency-install-flags }}
    # Now run same command but let the package install too
    - name: Install package
      if: ${{ inputs.run-poetry-install == 'true' }}
      shell: bash
<<<<<<< HEAD
      run: poetry install --no-interaction ${{ inputs.poetry-dependency-install-flags }}

#inputs:
#  python-version:
#    description: "Python version to use"
#    required: true
#  cache-dependency-path:
#    description: "Requirement files to install. Can be a glob pattern."
#    default: '**/requirements*.txt'
#  venv-dir:
#    default: '.venv'
#
#outputs:
#  cache-hit:
#    description: "A boolean value to indicate if a cache was restored"
#    value: ${{ steps.cache-venv.outputs.cache-hit }}
#
#runs:
#  using: 'composite'
#  steps:
#    - run: cp .env.example .env
#      shell: bash
#
#    - uses: actions/setup-python@0a5c61591373683505ea898e09a3ea4f39ef2b9c  # v5.0.0
#      id: setup-python
#      with:
#        python-version: ${{ inputs.python-version }}
#
#    - run: echo '::remove-matcher owner=python::'
#      shell: bash
#
#    - uses: actions/cache@13aacd865c20de90d75de3b17ebe84f7a17d57d2  # v4.0.0
#      id: cache-venv
#      with:
#        path: ${{ inputs.venv-dir }}
#        key: setup-venv-${{ runner.os }}-py-${{ steps.setup-python.outputs.python-version }}-${{ steps.setup-python.outputs.python-path }}-${{ hashFiles(inputs.cache-dependency-path) }}-${{ inputs.install-cmd }}
#
#    - run: python3 -m venv ${{ inputs.venv-dir }}
#      if: steps.cache-venv.outputs.cache-hit != 'true'
#      shell: bash
#
#    - run: |
#        source ${{ inputs.venv-dir }}/bin/activate
#        python -m pip install -r requirements.txt
#        python -m pip install -r requirements-dev.txt
#        python -m pip install -e .
#        echo "VIRTUAL_ENV=${VIRTUAL_ENV}" >> $GITHUB_ENV
#        echo "${VIRTUAL_ENV}/bin" >> $GITHUB_PATH
#
#      shell: bash

=======
>>>>>>> e5857437
<|MERGE_RESOLUTION|>--- conflicted
+++ resolved
@@ -57,7 +57,6 @@
     - name: Install package
       if: ${{ inputs.run-poetry-install == 'true' }}
       shell: bash
-<<<<<<< HEAD
       run: poetry install --no-interaction ${{ inputs.poetry-dependency-install-flags }}
 
 #inputs:
@@ -108,6 +107,3 @@
 #        echo "${VIRTUAL_ENV}/bin" >> $GITHUB_PATH
 #
 #      shell: bash
-
-=======
->>>>>>> e5857437
