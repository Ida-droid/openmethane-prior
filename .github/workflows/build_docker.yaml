name: build_docker

on:
  workflow_dispatch:
  push:
    branches:
      - 'main'
    tags:
      - 'v*'
  pull_request:

env:
  REGISTRY: ghcr.io
  IMAGE: ghcr.io/openmethane/openmethane-prior

jobs:
  build:
    runs-on: ubuntu-latest

    strategy:
      matrix:
        platform:
          #          - linux/arm64
          - linux/amd64

    permissions:
      contents: read
      packages: write

    outputs:
      digest: ${{ steps.build.outputs.digest }}

    # Builds and pushes the image
    # Tags the image with the PR that it is linked to
    steps:
      - name: Checkout code
        uses: actions/checkout@v4
      - name: Set up Docker Buildx
        uses: docker/setup-buildx-action@v3
      - name: Login to Container registry
        uses: docker/login-action@v3
        with:
          registry: ${{ env.REGISTRY }}
          username: ${{ github.actor }}
          password: ${{ secrets.GITHUB_TOKEN }}
      - name: Extract metadata (tags, labels) for Docker
        id: meta
        uses: docker/metadata-action@v5
        with:
          images: "${{ env.IMAGE }}"
          tags: |
            type=schedule
            type=ref,event=branch
            type=ref,event=pr
      - name: Build and push image
        uses: docker/build-push-action@v5
        id: build
        with:
          platforms: ${{ matrix.platform }}
          labels: ${{ steps.meta.outputs.labels }}
          tags: ${{ steps.meta.outputs.tags }}
          push: true
          pull: false
          cache-from: type=gha
          cache-to: type=gha,mode=max

  test-unit:
    # Simple test suite to verify that the docker container works as expected
    timeout-minutes: 10
    runs-on: ubuntu-latest
    needs: build
    permissions:
      contents: read
      packages: read
    container:
      image: ghcr.io/openmethane/openmethane-prior@${{ needs.build.outputs.digest }}
      credentials:
        username: ${{ github.actor }}
        password: ${{ secrets.github_token }}
    steps:
      - name: Run a quick test suite
        run: |
          cd /opt/project
          cp .env.example .env
          python -m pytest -r a -v tests/integration/test_domain_json.py
        env:
          CDSAPI_KEY: ${{ secrets.CDSAPI_ADS_KEY }}
          CDSAPI_URL: https://ads.atmosphere.copernicus.eu/api/v2

  # Tag the latest image if running on the main branch
  # TODO: Handle tagged builds
  tag-latest-image:
    runs-on: ubuntu-latest
    needs: [ test-unit ]
    if: github.ref == 'refs/heads/main'
    permissions:
      contents: read
      packages: write
    steps:
      - name: Set up Docker Buildx
        uses: docker/setup-buildx-action@v3
      - name: Checkout code
        uses: actions/checkout@v4
      - name: Login to Container registry
        uses: docker/login-action@v3
        with:
          registry: ${{ env.REGISTRY }}
          username: ${{ github.actor }}
          password: ${{ secrets.GITHUB_TOKEN }}
      - name: Extract metadata (tags, labels) for Docker
        id: meta
        uses: docker/metadata-action@v5
        with:
          images: "${{ env.IMAGE }}"
          tags: |
            type=raw,value=latest,enable=${{ github.ref == 'refs/heads/main'}}
      - name: Push latest image
        uses: docker/build-push-action@v5
        id: build
        with:
          labels: ${{ steps.meta.outputs.labels }}
          tags: ${{ steps.meta.outputs.tags }}
          cache-from: type=gha
          cache-to: type=gha,mode=max
          push: true
          load: true

  # Push the image to ECR as well
  push-ecr:
    runs-on: ubuntu-latest
    needs: [test-unit, build ]
    permissions:
      contents: read
      packages: read
    env:
      GHCR_IMAGE_ID: ghcr.io/openmethane/openmethane-prior@${{ needs.build.outputs.digest }}
      ECR_IMAGE: 654654509571.dkr.ecr.ap-southeast-2.amazonaws.com/openmethane/openmethane-prior
    steps:
      - name: Set up Docker Buildx
        uses: docker/setup-buildx-action@v3
      - name: Checkout code
        uses: actions/checkout@v4
      - name: Login to Container registry
        uses: docker/login-action@v3
        with:
          registry: ${{ env.REGISTRY }}
          username: ${{ github.actor }}
          password: ${{ secrets.GITHUB_TOKEN }}
      - name: Configure AWS credentials
        uses: aws-actions/configure-aws-credentials@v4
        # TODO: Use the OIDC token instead of the access key
        with:
          aws-access-key-id: ${{ secrets.AWS_ACCESS_KEY_ID }}
          aws-secret-access-key: ${{ secrets.AWS_SECRET_ACCESS_KEY }}
          aws-region: ap-southeast-2
      - name: Login to Amazon ECR
        uses: aws-actions/amazon-ecr-login@v2
      - name: Pull built docker image
        run: |
          docker pull ${{ env.GHCR_IMAGE_ID }}
      - name: Extract metadata (tags, labels) for Docker
        id: meta
        uses: docker/metadata-action@v5
        with:
          images: "${{ env.ECR_IMAGE }}"
          tags: |
            type=schedule
            type=ref,event=pr
            type=raw,value=latest,enable=${{ github.ref == 'refs/heads/main'}}
      - name: Tag and push docker image to Amazon ECR
        run: |
          TAGS="${{ steps.meta.outputs.tags }}"
          
<<<<<<< HEAD
          IFS=$'\n'
          for tag in $TAGS; do
            echo "Tagging ${{ env.GHCR_IMAGE_ID }} as $tag"
=======
          echo "${{ steps.meta.outputs.tags }}" || while read -r tag; do
>>>>>>> d3ecbd34
            docker tag "${{ env.GHCR_IMAGE_ID }}" "$tag"
            docker push "$tag"
          done<|MERGE_RESOLUTION|>--- conflicted
+++ resolved
@@ -171,13 +171,9 @@
         run: |
           TAGS="${{ steps.meta.outputs.tags }}"
           
-<<<<<<< HEAD
           IFS=$'\n'
           for tag in $TAGS; do
             echo "Tagging ${{ env.GHCR_IMAGE_ID }} as $tag"
-=======
-          echo "${{ steps.meta.outputs.tags }}" || while read -r tag; do
->>>>>>> d3ecbd34
             docker tag "${{ env.GHCR_IMAGE_ID }}" "$tag"
             docker push "$tag"
           done